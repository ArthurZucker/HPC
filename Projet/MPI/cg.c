--- conflicted
+++ resolved
@@ -131,12 +131,15 @@
 		start = wtime();
 	}
 	/* -------- STEP 2: Convert to CSR (compressed sparse row) representation ----- */
-	fprintf(stderr, "%d\n",n );
-	while(n%nbp!=0){
-		cpt_n++;
-	}
-	n+=cpt_n;
-	fprintf(stderr, "%d\n",n );
+	if (rang==0) {
+		fprintf(stderr, "original n:%d\n",n );
+		while(n%nbp!=0){
+			cpt_n++;
+			n++;
+		}
+		fprintf(stderr, "modified n:%d\n",n );
+	}
+
 	double start2 = wtime();
 	MPI_Bcast(&n, 1, MPI_INT, 0, MPI_COMM_WORLD);
 	MPI_Bcast(&nnz, 1, MPI_INT, 0, MPI_COMM_WORLD);
@@ -208,18 +211,20 @@
 	}
 
 	int u1 = rang*n/nbp;
-<<<<<<< HEAD
-	MPI_Scatter(&Ap[u1],(n/nbp), MPI_INT,&Ap[u1],(n/nbp), MPI_INT,0,MPI_COMM_WORLD);
-=======
-	MPI_Scatter(&Ap[u1],(n/nbp)+2, MPI_INT,&Ap[u1],(n/nbp)+2, MPI_INT,0,MPI_COMM_WORLD);
-
-	// if(rang==1){
-	// 	for (int i = n/2; i < n/2+100 ; i++)
-	// 	{
-	// 		fprintf(stderr, "Ap[%d] = %d\n",i,Ap[i] );
-	// 	}
-	// }
->>>>>>> ed682639
+	MPI_Scatter(&Ap[u1-2],(n/nbp)+2, MPI_INT,&Ap[u1],(n/nbp)+2, MPI_INT,0,MPI_COMM_WORLD);
+
+	if(rang==1){
+		fprintf(stderr, "%d : Ap[%6d] = %6d\t",rang,rang*n/nbp -1,Ap[(rang* n/nbp)-1] );
+		fprintf(stderr, "%d : Ap[%6d] = %6d\t",rang,rang*n/nbp,Ap[(rang* n/nbp)] );
+		fprintf(stderr, "%d : Ap[%6d] = %6d\t",rang,(rang+1)*n/nbp,Ap[(rang+1)* n/nbp] );
+		fprintf(stderr, "%d : Ap[%6d] = %6d\n",rang,(rang+1)*n/nbp-1,Ap[(rang+1)* n/nbp -1] );
+	}
+	else{
+		fprintf(stderr, "%d : Ap[%6d] = %6d\t",rang,n/nbp -1,Ap[(n/nbp)-1] );
+		fprintf(stderr, "%d : Ap[%6d] = %6d\t",rang,n/nbp,Ap[(n/nbp)] );
+		fprintf(stderr, "%d : Ap[%6d] = %6d\t",rang,n,Ap[(n)] );
+		fprintf(stderr, "%d : Ap[%6d] = %6d\n",rang,n-1,Ap[(n-1)] );
+	}
 
 	// int *displs = (int *)malloc(nbp*sizeof(int));
 	// int *scounts = (int *)malloc(nbp*sizeof(int));
@@ -397,9 +402,11 @@
 		MPI_Allgatherv(&p[rang*n/nbp],n/nbp, MPI_DOUBLE, p, rcounts, displs, MPI_DOUBLE, MPI_COMM_WORLD);
 		sp_gemv(A, p, q); /* q <-- A.p */
 		double alpha = old_rz / dot(n, p, q);
+		fprintf(stderr, "%f\t", alpha);
 		for (int i = rang * n / nbp; i < (rang + 1) * n / nbp; i++)
 		{ // x <-- x + alpha*p
 			x[i] += alpha * p[i];
+
 			r[i] -= alpha * q[i];
 			z[i] = r[i] / d[i];
 		}
