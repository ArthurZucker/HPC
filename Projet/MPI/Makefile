--- conflicted
+++ resolved
@@ -4,7 +4,7 @@
 # Add your choice of flags
 CFLAGS = -O3 -Wall -Wextra -g
 LDLIBS = -lm
-MATRIX = cfd1
+MATRIX = bcsstk13
 all : cg
 cg : cg.o mmio.o
 mmio.o : mmio.c mmio.h
@@ -17,11 +17,7 @@
 	#mpirun -np 2 gdb -ex run --args ./cg --matrix ../Matrix/cfd1.mtx
 	#mpirun -n 4 -hostfile hostfile --map-by node ./cg --matrix ../Matrix/cfd1.mtx > ./x.txt
 	#mpirun -n 70 -mca bt1_tcp_if_include eth1 -hostfile hostfile408 --map-by node sh -c "zcat /Infos/lmd/2019/master/ue/MU4IN903-2020fev/nd24k.mtx.gz  | ./cg " > /dev/null
-<<<<<<< HEAD
-	mpirun -n 2 -hostfile hostfile --map-by node ./cg --matrix ../Matrix/${MATRIX}.mtx --seed 42 > /dev/null
-=======
-	mpirun -n 3 -hostfile hostfile --map-by node ./cg --matrix ../Matrix/${MATRIX}.mtx --seed 42 > x.txt; make check
->>>>>>> 1eeaa96c
+	mpirun -n 2 -hostfile hostfile --map-by node ./cg --matrix ../Matrix/${MATRIX}.mtx --seed 42 > x.txt
 debug:
 	mpirun -np 2 gdb -ex run --args ./cg --matrix ../Matrix/${MATRIX}.mtx
 check:
