--- conflicted
+++ resolved
@@ -198,49 +198,6 @@
 		fprintf(stderr, "     ---> converted to CSR format in %.1fs\n", stop - start);
 		fprintf(stderr, "     ---> CSR matrix size = %.1fMbyte\n", 1e-6 * (24. * nnz + 4. * n));
 	}
-<<<<<<< HEAD
-	// int u1 = rang*n/nbp;
-	// MPI_Scatter(&Ap[u1],(n/nbp)+2, MPI_INT,&Ap[u1],(n/nbp)+2, MPI_INT,0,MPI_COMM_WORLD);
-	// int *displs = (int *)calloc(nbp,sizeof(int));
-	// int *scounts = (int *)calloc(nbp,sizeof(int));
-	// if (rang==0) {
-	// 	for (int i = 1; i < nbp; i++) {
-	// 		int u = i*n/nbp;
-	// 		displs[i] = (Ap[(i+1)*n/nbp]-Ap[u]);
-	// 		scounts[i] = (Ap[(i+1)*n/nbp]-Ap[u]);
-	// 		fprintf(stderr,"%d\n", scounts[i]);
-	// 	}
-	// }
-	// if (rang==1) {
-	// 	for (int i = u1; i < (rang+1)*n/nbp; i++) {
-	// 		fprintf(stderr, "Ap[%d]=%d\n",i,Ap[i]);
-	// 	}
-	//
-	// }
-	// fprintf(stderr,"%d : %d\n",rang,(Ap[(rang+1)*n/nbp]-Ap[u1]));
-	// MPI_Scatterv(&Aj[Ap[u1]],scounts,displs,MPI_INT,&Aj[Ap[u1]],(Ap[(rang+1)*n/nbp]-Ap[u1]),MPI_INT,0,MPI_COMM_WORLD);
-	// MPI_Scatterv(&Ax[Ap[u1]],scounts,displs,MPI_INT,&Ax[Ap[u1]],(Ap[(rang+1)*n/nbp]-Ap[u1]),MPI_INT,0,MPI_COMM_WORLD);
-
-	start = wtime();
-	if (rang==0) {
-		for (int i = 1; i < nbp; i++) {
-			int u = i*n/nbp;
-			MPI_Isend(&Ap[u], (n/nbp)+2,MPI_INT,i,0,MPI_COMM_WORLD,&request);
-			MPI_Isend(&Aj[Ap[u]], (Ap[(i+1)*n/nbp]-Ap[u]),MPI_INT,i,0,MPI_COMM_WORLD,&request);
-			MPI_Isend(&Ax[Ap[u]], (Ap[(i+1)*n/nbp]-Ap[u]),MPI_DOUBLE,i,0,MPI_COMM_WORLD,&request);
-		}
-	}
-	else
-	{
-		int u = rang * n / nbp;
-		MPI_Recv(&Ap[u],(n/nbp)+2,MPI_INT,0,0,MPI_COMM_WORLD,&status);
-		MPI_Recv(&Aj[Ap[u]], (Ap[((rang + 1) * n) / nbp] - Ap[u]), MPI_INT, 0, 0, MPI_COMM_WORLD, &status);
-		MPI_Recv(&Ax[Ap[u]], (Ap[((rang + 1) * n) / nbp] - Ap[u]), MPI_DOUBLE, 0, 0, MPI_COMM_WORLD, &status);
-	}
-	stop = wtime();
-	if (rang == 0)
-		fprintf(stderr, "     ---> Exchanged sum, Ap, Aj and Ax %.1fs\n", stop - start);
-=======
 
 	int u1 = rang*n/nbp;
 	MPI_Scatter(&Ap[u1],(n/nbp)+1, MPI_INT,&Ap[u1+1],(n/nbp)+1, MPI_INT,0,MPI_COMM_WORLD);
@@ -251,18 +208,26 @@
 	if (rang==0) {
 		for (int i = 0; i < nbp; i++) {
 			int u = i*n/nbp;
-			displs[i] = (Ap[(i+1)*n/nbp]-Ap[u]);
+			scounts[i] = (Ap[(i+1)*n/nbp]-Ap[u]); //combien d'infos j'envoie
 			if(i>0)
-				scounts[i] = scounts[i-1]+displs[i];
-			fprintf(stderr,"%d\n", scounts[i]);
-		}
-	}
-
-	fprintf(stderr,"%d : %d\n",rang,(Ap[(rang+1)*n/nbp]));
-	MPI_Scatterv(Aj,displs,scounts,MPI_INT,&Aj[Ap[u1]],(Ap[(rang+1)*n/nbp]-Ap[u1]),MPI_INT,0,MPI_COMM_WORLD);
-	MPI_Scatterv(Ax,displs,scounts,MPI_DOUBLE,&Ax[Ap[u1]],(Ap[(rang+1)*n/nbp]-Ap[u1]),MPI_DOUBLE,0,MPI_COMM_WORLD);
-
-
+				displs[i] = displs[i-1]+scounts[i-1];//pointeur sur où écrire
+		}
+	}
+	MPI_Scatterv(Aj,scounts,displs,MPI_INT		,&Aj[Ap[u1]],(Ap[(rang+1)*n/nbp]-Ap[u1]),MPI_INT		,0,MPI_COMM_WORLD);
+	MPI_Scatterv(Ax,scounts,displs,MPI_DOUBLE	,&Ax[Ap[u1]],(Ap[(rang+1)*n/nbp]-Ap[u1]),MPI_DOUBLE	,0,MPI_COMM_WORLD);
+
+	for (int i = rang * n / nbp; i < (rang + 1) * n / nbp; i++)
+	{
+		for (int u = Ap[i]; u < Ap[i + 1]; u++)
+			if (Aj[u] != 0)
+				fprintf(stderr, "%d : Ax[%d] = %f\n",rang,u,Ax[u] );
+	}
+	for (int i = rang * n / nbp; i < (rang + 1) * n / nbp; i++)
+	{
+		for (int u = Ap[i]; u < Ap[i + 1]; u++)
+			if (Aj[u] != 0)
+				fprintf(stderr, "%d : Aj[%d] = %d\n",rang,u,Aj[u] );
+	}
 	// start = wtime();
 	// if (rang==0) {
 	// 	for (int i = 1; i < nbp; i++) {
@@ -282,7 +247,6 @@
 	// stop = wtime();
 	// if (rang == 0)
 	// 	fprintf(stderr, "     ---> Exchanged sum, Ap, Aj and Ax %.1fs\n", stop - start);
->>>>>>> 2209a591
 
 	A->n = n;
 	A->nz = Ap[(rang + 1) * n / nbp] - Ap[rang * n / nbp];
@@ -399,7 +363,6 @@
 		int u = i*n/nbp;
 		displs[i] = u;
 		rcounts[i] = n/nbp;
-		// fprintf(stderr,"%d\n", rcounts[i]);
 	}
 	while (norm(n, r) > epsilon)
 	{
@@ -407,10 +370,6 @@
 		double old_rz = rz;
 		/*ALL GATHERV*/
 		MPI_Allgatherv(&p[rang*n/nbp],n/nbp, MPI_DOUBLE, p, rcounts, displs, MPI_DOUBLE, MPI_COMM_WORLD);
-		// if(rang==0)
-		// 	for(int i=n/2; i<n; i++)
-		// 		fprintf(stderr, "%f\n", p[i]);
-
 		sp_gemv(A, p, q); /* q <-- A.p */
 		double alpha = old_rz / dot(n, p, q);
 		for (int i = rang * n / nbp; i < (rang + 1) * n / nbp; i++)
@@ -539,17 +498,16 @@
 
 	/* solve Ax == b */
 	cg_solve(A, b, x, THRESHOLD, scratch);
-
+	int *displs = (int *)calloc(nbp,sizeof(int));
+	int *rcounts = (int *)calloc(nbp,sizeof(int));
+	for (int i = 0; i < nbp; i++) {
+		int u = i*n/nbp;
+		displs[i] = u;
+		rcounts[i] = n/nbp;
+	}
 	/* Check result */
 	if (safety_check)
 	{
-		int *displs = (int *)calloc(nbp,sizeof(int));
-		int *rcounts = (int *)calloc(nbp,sizeof(int));
-		for (int i = 0; i < nbp; i++) {
-			int u = i*n/nbp;
-			displs[i] = u;
-			rcounts[i] = n/nbp;
-		}
 		MPI_Allgatherv(&x[rang*n/nbp],n/nbp, MPI_DOUBLE, x, rcounts, displs, MPI_DOUBLE, MPI_COMM_WORLD);
 		double *y = scratch;
 		sp_gemv(A, x, y);											// y = Ax
@@ -561,22 +519,25 @@
 			fprintf(stderr, "[check] max error = %2.2e\n", norme);
 		}
 	}
-
-	if (rang != 0) {
-			MPI_Ssend(&x[rang*n/nbp],n/nbp, MPI_DOUBLE,0,0,MPI_COMM_WORLD);
-	}
 	else{
-		// Root doit écrire le tableau final, on recoit les blocs dans un ordre aléatoire
-		for (int i = 0; i < nbp-1; i++) {
-			double *temp = malloc(n/nbp*sizeof(double));
-			MPI_Recv(temp,n/nbp,MPI_DOUBLE,MPI_ANY_SOURCE,0,MPI_COMM_WORLD,&status);
-			int giver = status.MPI_SOURCE;
-			for (int ii = 0; ii < n/nbp; ii++) {
-				x[giver*n/nbp+ii] = temp[ii];
-			}
-			free(temp);
-		}
-	}
+		MPI_Gatherv(&x[rang*n/nbp],n/nbp, MPI_DOUBLE, x, rcounts, displs, MPI_DOUBLE,0, MPI_COMM_WORLD);
+	}
+
+	// if (rang != 0) {
+	// 		MPI_Ssend(&x[rang*n/nbp],n/nbp, MPI_DOUBLE,0,0,MPI_COMM_WORLD);
+	// }
+	// else{
+	// 	// Root doit écrire le tableau final, on recoit les blocs dans un ordre aléatoire
+	// 	for (int i = 0; i < nbp-1; i++) {
+	// 		double *temp = malloc(n/nbp*sizeof(double));
+	// 		MPI_Recv(temp,n/nbp,MPI_DOUBLE,MPI_ANY_SOURCE,0,MPI_COMM_WORLD,&status);
+	// 		int giver = status.MPI_SOURCE;
+	// 		for (int ii = 0; ii < n/nbp; ii++) {
+	// 			x[giver*n/nbp+ii] = temp[ii];
+	// 		}
+	// 		free(temp);
+	// 	}
+	// }
 	// MPI_Gather(x1,n/nbp, MPI_DOUBLE, x1, n/nbp,MPI_DOUBLE,0,MPI_COMM_WORLD);
 	/* Dump the solution vector */
 	if (rang==0) {
