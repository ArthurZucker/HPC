--- conflicted
+++ resolved
@@ -12,13 +12,9 @@
 cg.o : cg.c mmio.h
 #mpirun -n 4 -hostfile hostfile --map-by node zcat /Infos/lmd/2019/master/ue/MU4IN903-2020fev/bcsstk13.mtx.gz | ./cg
 run :
-<<<<<<< HEAD
-	mpirun -n 3 -hostfile hostfile --map-by node ./cg --matrix ../Matrix/bcsstk13.mtx
-=======
 	mpirun -n 2 -hostfile hostfile --map-by node ./cg --matrix ../Matrix/bcsstk13.mtx
 debug:
 	mpirun -np 2 gdb -ex run --args ./cg --matrix ../Matrix/bcsstk13.mtx
->>>>>>> e405bae2
 .PHONY: clean
 clean :
 	rm -rf *.o cg *.receipt *.json